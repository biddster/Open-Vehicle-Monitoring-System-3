/*
;    Project:       Open Vehicle Monitor System
;    Date:          2th Sept 2018
;
;    Changes:
;    1.0.0  Initial release: 05-jan-2019 - KommyKT (tested on Peugeot iOn 03-2012 LHD, 88cell)
;       - web dashboard limit modifications
;       - all 66 temp sensorfor battery temp
;       - all cell temperature stored
;       - AC charger voltage / current measure
;       - DC charger voltage / current measure
;       - BMS Command
;       - trip Command
;       - aux Command
;       - web battery status with volts and temperatures
;       - new standardised BMS usage
;       - new standardised BMS /web ui for BMS
;       - heater flow/return temperature
;       - heater generation change in web settings
;       - soh setting to 'calibrate' ideal range
;       - Energy use, and heater energy use
;       - Count charge energy on AC and DC
;    1.0.1
;       - reworked voltage and temp
;       - added support for 80 cell cars
;       - ideal range from settings
;       - disable bms notifications by default
;       - add 80 cell car support
;       - VIN command -> show VIN info and Car manufacturer, and battery cell numbers from VIN
;
;    (C) 2011       Michael Stegen / Stegen Electronics
;    (C) 2011-2018  Mark Webb-Johnson
;    (C) 2011        Sonny Chen @ EPRO/DX
;    (C) 2018       Tamás Kovács (KommyKT)
;
; Permission is hereby granted, free of charge, to any person obtaining a copy
; of this software and associated documentation files (the "Software"), to deal
; in the Software without restriction, including without limitation the rights
; to use, copy, modify, merge, publish, distribute, sublicense, and/or sell
; copies of the Software, and to permit persons to whom the Software is
; furnished to do so, subject to the following conditions:
;
; The above copyright notice and this permission notice shall be included in
; all copies or substantial portions of the Software.
;
; THE SOFTWARE IS PROVIDED "AS IS", WITHOUT WARRANTY OF ANY KIND, EXPRESS OR
; IMPLIED, INCLUDING BUT NOT LIMITED TO THE WARRANTIES OF MERCHANTABILITY,
; FITNESS FOR A PARTICULAR PURPOSE AND NONINFRINGEMENT. IN NO EVENT SHALL THE
; AUTHORS OR COPYRIGHT HOLDERS BE LIABLE FOR ANY CLAIM, DAMAGES OR OTHER
; LIABILITY, WHETHER IN AN ACTION OF CONTRACT, TORT OR OTHERWISE, ARISING FROM,
; OUT OF OR IN CONNECTION WITH THE SOFTWARE OR THE USE OR OTHER DEALINGS IN
; THE SOFTWARE.
*/

#include "ovms_log.h"
#include <stdio.h>
#include "vehicle_mitsubishi.h"

#define VERSION "1.0.1"

static const char *TAG = "v-mitsubishi";
typedef enum
  {
  CHARGER_STATUS_CHARGING,
  CHARGER_STATUS_QUICK_CHARGING,
  CHARGER_STATUS_FINISHED,
  CHARGER_STATUS_INTERRUPTED
  } ChargerStatus;

OvmsVehicleMitsubishi::OvmsVehicleMitsubishi()
  {
  ESP_LOGI(TAG, "Start Mitsubishi iMiev, Citroen C-Zero, Peugeot iOn vehicle module");

  StandardMetrics.ms_v_env_parktime->SetValue(0);
  StandardMetrics.ms_v_charge_type->SetValue("None");
  StandardMetrics.ms_v_bat_energy_used->SetValue(0);
  StandardMetrics.ms_v_bat_energy_recd->SetValue(0);
  memset(m_vin,0,sizeof(m_vin));

  mi_trip_start_odo = 0;
  mi_start_cdc = 0;
  mi_start_cc = 0;
  mi_est_range = 0;
  mi_QC = 0;
  mi_QC_counter = 5;
  mi_last_good_SOC = 0;
  mi_last_good_range = 0;
  mi_start_time_utc = StandardMetrics.ms_m_timeutc->AsInt();
  StandardMetrics.ms_v_env_awake->SetAutoStale(1);            //Set autostale to 1 second
  StandardMetrics.ms_v_charge_inprogress->SetAutoStale(30);    //Set autostale to 30 second

  m_v_charge_ac_kwh->SetValue(0);
  m_v_charge_dc_kwh->SetValue(0);

  RegisterCanBus(1,CAN_MODE_ACTIVE,CAN_SPEED_500KBPS);
  //BMS
  //Disable BMS alerts by default
  MyConfig.GetParamValueBool("vehicle", "bms.alerts.enabled", false);
  //80 or 88 cell car.
  cfg_newcell =  MyConfig.GetParamValueBool("xmi", "newcell", false);
  if (cfg_newcell){

    BmsSetCellArrangementVoltage(80, 8);
    BmsSetCellArrangementTemperature(60, 6);
  }
  else{
    BmsSetCellArrangementVoltage(88, 8);
    BmsSetCellArrangementTemperature(66, 6);
  }

  BmsSetCellLimitsVoltage(2.52,4.9);
<<<<<<< HEAD
  BmsSetCellLimitsTemperature(-30,60);

  BmsSetCellDefaultThresholdsVoltage(0.020, 0.030);
  BmsSetCellDefaultThresholdsTemperature(10.0, 12.0);
  #ifdef CONFIG_OVMS_COMP_WEBSERVER
    MyWebServer.RegisterPage("/bms/cellmon", "BMS cell monitor", OvmsWebServer::HandleBmsCellMonitor, PageMenu_Vehicle, PageAuth_Cookie);
  	WebInit();
  #endif
  // init commands:
  cmd_xmi = MyCommandApp.RegisterCommand("xmi", "Mitsubishi iMiEV", NULL, "", 0, 0, true);
  cmd_xmi->RegisterCommand("aux", "Aux Battery", xmi_aux, 0, 0, false);
  cmd_xmi->RegisterCommand("trip","Show trip info", xmi_trip, 0,0, false);
  cmd_xmi->RegisterCommand("vin","Show vin info", xmi_vin, 0,0, false);
=======
  BmsSetCellLimitsTemperature(-40,70);

#ifdef CONFIG_OVMS_COMP_WEBSERVER
  MyWebServer.RegisterPage("/bms/cellmon", "BMS cell monitor", OvmsWebServer::HandleBmsCellMonitor, PageMenu_Vehicle, PageAuth_Cookie);
  WebInit();
#endif

  // init commands:
  cmd_xmi = MyCommandApp.RegisterCommand("xmi", "Mitsubishi iMiEV", NULL, "", 0, 0, true);
  cmd_xmi->RegisterCommand("aux", "Aux Battery", xmi_aux, "", 0, 0, false);
  cmd_xmi->RegisterCommand("trip","Show trip info", xmi_trip, "", 0,0, false);
>>>>>>> 419eb66e

  // init configs:
  MyConfig.RegisterParam("xmi", "Trio", true, true);
  ConfigChanged(NULL);

  }
OvmsVehicleMitsubishi::~OvmsVehicleMitsubishi()
  {
  ESP_LOGI(TAG, "Stop Mitsubishi  vehicle module");
<<<<<<< HEAD
  #ifdef CONFIG_OVMS_COMP_WEBSERVER
    MyWebServer.DeregisterPage("/bms/cellmon");
  #endif
=======

#ifdef CONFIG_OVMS_COMP_WEBSERVER
  MyWebServer.DeregisterPage("/bms/cellmon");
#endif
>>>>>>> 419eb66e
  MyCommandApp.UnregisterCommand("xmi");
  }

  /**
   * ConfigChanged: reload configuration variables
   */
void OvmsVehicleMitsubishi::ConfigChanged(OvmsConfigParam* param)
  {
    ESP_LOGD(TAG, "Trio reload configuration");
    cfg_heater_old = MyConfig.GetParamValueBool("xmi", "oldheater", false);
    cfg_soh = MyConfig.GetParamValueInt("xmi", "soh", 100);
    cfg_ideal = MyConfig.GetParamValueInt("xmi","ideal",150);
    cfg_newcell =  MyConfig.GetParamValueBool("xmi", "newcell", false);
    if (cfg_newcell){
      BmsSetCellArrangementVoltage(80, 8);
      BmsSetCellArrangementTemperature(60, 6);
    }
    else{
      BmsSetCellArrangementVoltage(88, 8);
      BmsSetCellArrangementTemperature(66, 6);
    }
  }

void OvmsVehicleMitsubishi::IncomingFrameCan1(CAN_frame_t* p_frame)
  {
  uint8_t *d = p_frame->data.u8;

  StdMetrics.ms_v_env_awake->SetValue(true);  //If can awake modify awake variable, checked with IsStale

  switch (p_frame->MsgID)
    {
      case 0x101: //freq10 //Key status
      {
        if(d[0] == 4)
        {
          vehicle_mitsubishi_car_on(true);
        }else if(d[0] == 0)
        {
          vehicle_mitsubishi_car_on(false);
        }

      break;
      }

      case 0x208://freq50 // Brake pedal position
      {
        StandardMetrics.ms_v_env_footbrake->SetValue(((d[2] * 256 + d[3]) - 24576.0) / 640 * 100.0);
      break;
      }

      case 0x210://freq50 // Accelerator pedal position
      {
        StandardMetrics.ms_v_env_throttle->SetValue(d[2]*0.4);
      break;
      }

      case 0x231://freq50 // Brake pedal pressed?
      {
        if (d[4] == 0) {
          //Brake not pressed
        } else if (d[4] == 2) {
          /* Brake pressed*/
        }
      break;
      }

      case 0x236://freq100 // Steeering wheel
      {
        // (((d[0] * 256.0) +d[1])-4096) / 2.0  //Negative angle - right, positive angle left
        // (((d[2] * 256.0) + d[3]) - 4096) / 2.0)) //Steering wheel movement
      break;
      }

      case 0x286://freq10  // Charger/inverter temperature
      {
        StandardMetrics.ms_v_charge_temp->SetValue((float)d[3]-40);
        StandardMetrics.ms_v_inv_temp->SetValue((float)d[3]-40);
      break;
      }

      case 0x298://freq10 // Motor temperature and RPM
      {
        StandardMetrics.ms_v_mot_temp->SetValue((int)d[3]-40);
        StandardMetrics.ms_v_mot_rpm->SetValue(((d[6]*256.0)+d[7])-10000);

        if(StandardMetrics.ms_v_mot_rpm->AsInt() < 10 && StandardMetrics.ms_v_mot_rpm->AsInt() > -10)
        { // (-10 < Motor RPM > 10) Set to 0
          StandardMetrics.ms_v_mot_rpm->SetValue(0);
        }
      break;
      }

      case 0x29A://freq10 // VIN determination //6FA VIN2
      {
        if (d[0]==0)
          for (int k=0;k<7;k++) m_vin[k] = d[k+1];
          else if (d[0]==1)
          for (int k=0;k<7;k++) m_vin[k+7] = d[k+1];
          else if (d[0]==2)
          {
            m_vin[14] = d[1];
            m_vin[15] = d[2];
            m_vin[16] = d[3];
            m_vin[17] = 0;
            if ((m_vin[0] != 0)&&(m_vin[7] != 0))
            {
              StandardMetrics.ms_v_vin->SetValue(m_vin);
            }
          }
/*
          if(m_vin[0] == 'V' && m_vin[1] == 'F' && m_vin[7] == 'Y'){
            BmsSetCellArrangementVoltage(80, 8);
            BmsSetCellArrangementTemperature(60, 6);
          }
*/
      break;
      }

      case 0x346://freq50 // Estimated range, Handbrake state
      {
        StandardMetrics.ms_v_bat_range_est->SetValue(d[7]);
        mi_est_range = d[7];
        if((mi_QC != 0) && (mi_est_range == 255))
        {
          StandardMetrics.ms_v_charge_inprogress->SetValue(true);
        }


        if((d[4] & 32) == 0)
        {
          StandardMetrics.ms_v_env_handbrake->SetValue(false);
          StandardMetrics.ms_v_env_parktime->SetValue(0);
          break;
        }
        StandardMetrics.ms_v_env_handbrake->SetValue(true);
      break;
      }

      case 0x373://freq100 // Main Battery volt and current
      {  // 1kwh -» 3600000Ws -- freq100 -» 360000000
        StandardMetrics.ms_v_bat_current->SetValue((((((d[2]*256.0)+d[3]))-32768))/100.0,Amps);
        StandardMetrics.ms_v_bat_voltage->SetValue((d[4]*256.0+d[5])/10.0,Volts);
        StandardMetrics.ms_v_bat_power->SetValue((StandardMetrics.ms_v_bat_voltage->AsFloat(0,Volts)*StandardMetrics.ms_v_bat_current->AsFloat(0,Amps))/1000.0*-1.0,kW);
        v_c_power_dc->SetValue(StandardMetrics.ms_v_bat_power->AsFloat()*-1.0,kW);

        // energy usage
        if(StandardMetrics.ms_v_bat_power->AsInt() < 0)
          {
            StandardMetrics.ms_v_bat_energy_recd->SetValue((StandardMetrics.ms_v_bat_energy_recd->AsFloat()+(StandardMetrics.ms_v_bat_power->AsFloat()/-360000.0)));
          }
          else
          {
            StandardMetrics.ms_v_bat_energy_used->SetValue((StandardMetrics.ms_v_bat_energy_used->AsFloat()+(StandardMetrics.ms_v_bat_power->AsFloat()/360000.0)));
          }

        if(StandardMetrics.ms_v_charge_inprogress->AsBool())
          {
            m_v_charge_dc_kwh->SetValue((m_v_charge_dc_kwh->AsFloat()+(StandardMetrics.ms_v_bat_power->AsFloat()/-360000.0)));
          }

        if(StandardMetrics.ms_v_env_gear->AsInt() == -1 && StandardMetrics.ms_v_bat_power->AsInt() < 0 && (mi_QC != 0))
          {
            //set battery voltage/current to charge voltage/current, when car in Park, and charging
            StandardMetrics.ms_v_charge_voltage->SetValue(StandardMetrics.ms_v_bat_voltage->AsFloat());
            StandardMetrics.ms_v_charge_current->SetValue(StandardMetrics.ms_v_bat_current->AsFloat()*1.0);
          }

      break;
      }

      case 0x374://freq10 // Main Battery Soc
      {
        StandardMetrics.ms_v_bat_soc->SetValue(((int)d[1]-10)/2.0,Percentage);
      break;
      }

      case 0x384://freq10 //heating current
      {
        m_v_env_heating_amp->SetValue(d[4]/10.0);
        m_v_env_heating_watt->SetValue(m_v_env_heating_amp->AsFloat()*StandardMetrics.ms_v_bat_voltage->AsFloat());
        m_v_env_heating_kwh->SetValue(m_v_env_heating_kwh->AsFloat()+(m_v_env_heating_watt->AsFloat()/36000000));

        if (m_v_env_heating_watt->AsFloat() > 0.0){
          StandardMetrics.ms_v_env_heating->SetValue(true);
        }else{
          StandardMetrics.ms_v_env_heating->SetValue(false);
        }
        if (cfg_heater_old)
        {
          m_v_env_heating_temp_return->SetValue(((d[5] - 32) / 1.8d) - 3.0d);
          m_v_env_heating_temp_flow->SetValue(((d[6] - 32) / 1.8d) - 3.0d);
        }
        else
          {
            m_v_env_heating_temp_return->SetValue((d[5] * 0.6) - 40.0d);
            m_v_env_heating_temp_flow->SetValue((d[6] * 0.6) - 40.0d);
          }

        m_v_env_ac_amp->SetValue((d[0]*256.0+d[1])/1000.0);
        m_v_env_ac_watt->SetValue(m_v_env_ac_amp->AsFloat()*StandardMetrics.ms_v_bat_voltage->AsFloat());
        m_v_env_ac_kwh->SetValue(m_v_env_ac_kwh->AsFloat()+(m_v_env_ac_watt->AsFloat()/36000000));

      break;
      }

      case 0x389://freq10 // Charger voltage and current
      {
        if(mi_QC == 0)
        {
          StandardMetrics.ms_v_charge_voltage->SetValue(d[1]*1.0,Volts);
          StandardMetrics.ms_v_charge_current->SetValue(d[6]/10.0,Amps);
        }

        v_c_power_ac->SetValue((StandardMetrics.ms_v_charge_voltage->AsFloat()*StandardMetrics.ms_v_charge_current->AsFloat())/1000, kW);
        if(StdMetrics.ms_v_charge_voltage->AsInt()>0 && StdMetrics.ms_v_charge_current->AsFloat()>0.0){
            StandardMetrics.ms_v_charge_inprogress->SetValue(true);
            StandardMetrics.ms_v_charge_kwh->SetValue(StandardMetrics.ms_v_charge_kwh->AsFloat()+(v_c_power_ac->AsFloat()/36000.0));
            m_v_charge_ac_kwh->SetValue(StandardMetrics.ms_v_charge_kwh->AsFloat());
        }
      break;
      }

      case 0x3A4://freq10// Climate console
      {
        /**
         * http://myimiev.com/forum/viewtopic.php?p=31226 PID 3A4 byte 0, bits
         * 0-3: heating level (7 is off, under 7 is cooling, over 7 is heating)
         * byte 0, bit 7: AC on (ventilation dial pressed) byte 0, bit 5: MAX
         * heating (heating dial pressed) byte 0, bit 6: air recirculation
         * (ventilation direction dial pressed)
         *
         * byte 1, bits 0-3: ventilation level (if AUTO is chosen, the
         * automatically calculated level is returned) byte 1, bits 4-7:
         * ventilation direction (1-2 face, 3 legs+face, 4 -5legs, 6
         * legs+windshield 7-9 windshield)
         */

        //heating level
        if (((int)d[0]<<4) == 112)
        {
          //in the middle
        }else if (((int)d[0]<< 4) > 112)
        {
          // Warm
        }
        else if (((int)d[0]<< 4) < 112)
        {
          //Cold
        }

      if (((int)d[0]>>7) == 1)
      {
       // AC on
       StandardMetrics.ms_v_env_hvac->SetValue(true);
     }else{
       StandardMetrics.ms_v_env_hvac->SetValue(false);
     }

      string ventDirection = "-";
      switch ((d[1] & 240 >> 4)) {
        case 1:
        case 2:
        ventDirection = "Face";
        break;
        case 3:
        case 4:
        ventDirection = "Legs + Face";
        break;
        case 5:
        case 6:
        ventDirection = "Legs";
        break;
        case 7:
        case 8:
        ventDirection = "Legs + Windshield";
        break;
        case 9:
        ventDirection = "Windshield";
        break;
      }
      break;
    }

    case 0x412://freq10 // Speed and odometer
    {
      if (d[1]>200)
        StandardMetrics.ms_v_pos_speed->SetValue((int)d[1]-255.0,Kph);
      else
        StandardMetrics.ms_v_pos_speed->SetValue(d[1]);

        StandardMetrics.ms_v_pos_odometer->SetValue(((int)d[2]<<8)+((int)d[3]<<8)+d[4],Kilometers);
    break;
    }

    case 0x418://freq50 // Transmissin state determination
      {
        switch (d[0]){
          case 80: //P
          {
            StandardMetrics.ms_v_env_gear->SetValue(-1);
            break;
          }
          case 82: //R
          {
            StandardMetrics.ms_v_env_gear->SetValue(-2);
            StandardMetrics.ms_v_env_parktime->SetValue(0);
            break;
          }
          case 78: //N
          {
            StandardMetrics.ms_v_env_gear->SetValue(0);
            StandardMetrics.ms_v_env_parktime->SetValue(0);
            break;
          }
          case 68: //D
          {
            StandardMetrics.ms_v_env_gear->SetValue(1);
            StandardMetrics.ms_v_env_parktime->SetValue(0);
            break;
          }
          case 131: //B
          {
            StandardMetrics.ms_v_env_gear->SetValue(2);
            StandardMetrics.ms_v_env_parktime->SetValue(0);
            break;
          }
          case 50: //C
          {
            StandardMetrics.ms_v_env_gear->SetValue(3);
            StandardMetrics.ms_v_env_parktime->SetValue(0);
            break;
          }
        }

        break;
      }

    case 0x424://freq25 // Lights and doors
      {
        //Windshield wipers	424	1	if bit5 = 1 then on else off
        //Rear window defrost	424	6	if bit5 = 1 then on else off

        if ((d[0] & 4)!=0) //headlight
        { // ON
          StandardMetrics.ms_v_env_headlights->SetValue(true);
        }
        else
        {
          StandardMetrics.ms_v_env_headlights->SetValue(false);
        }

        if ((d[0] & 8)!=0) //Fog lights front
        { // ON
          m_v_env_frontfog->SetValue(true);
        }
        else
        {
          m_v_env_frontfog->SetValue(false);
        }

        if ((d[0] & 16)!=0) //Fog lights rear
        {// ON
          m_v_env_rearfog->SetValue(true);
        }
        else
        {
          m_v_env_rearfog->SetValue(false);
        }

        if ((d[1] & 1)!=0)// Blinker right
        { // ON
          m_v_env_blinker_right->SetValue(true);
        }
        else
        {
          m_v_env_blinker_right->SetValue(false);
        }

        if ((d[1] & 2)!=0) //Blinker left
        { // ON
          m_v_env_blinker_left->SetValue(true);
        }
        else
        {
          m_v_env_blinker_left->SetValue(false);
        }

        if ((d[1] & 4)!=0)// Highbeam
        { // ON
          m_v_env_highbeam->SetValue(true);
        }
        else
        {
          m_v_env_highbeam->SetValue(false);
        }

        if ((d[1] & 32)!=0)  //Headlight
        {
		       // ESP_LOGI(TAG, "Headlight2 on");
        }
        else
        {

        }

        if ((d[1] & 64)!=0)
        { //Parkinglight
		      //ESP_LOGI(TAG, "Parkinglight on");
        }
        else
        {

        }

        if ((d[2] & 1)!=0) //any Door + trunk
        { //OPEN
            //StandardMetrics.ms_v_door_fr->SetValue(true);
        }
        else
        {
              //StandardMetrics.ms_v_door_fr->SetValue(false);
        }


        if ((d[2] & 2)!=0) //LHD Driver Door
        { //OPEN
          StandardMetrics.ms_v_door_fl->SetValue(true);
        }
        else
        {
          StandardMetrics.ms_v_door_fl->SetValue(false);
        }
        if ((d[2] & 3)!=0) //??
        {
        }
        if ((d[2] & 128)!=0) //??
        {
        }
        else
        {
        }
        if ((d[2] & 192) != 0) //??
        {
        }
        break;
      }

    case 0x6e1://freq25 // Battery temperatures and voltages
    case 0x6e2:
    case 0x6e3:
    case 0x6e4:
    {
      //Pid index 0-3
      int pid_index = (p_frame->MsgID) - 1761;
      //cmu index 1-12
      int cmu_id = d[0];
      //
      double temp1 = d[1] - 50.0;
      double temp2 = d[2] - 50.0;
      double temp3 = d[3] - 50.0;

      double voltage1 = (((d[4] * 256.0 + d[5]) / 200.0) + 2.1);
      double voltage2 = (((d[6] * 256.0 + d[7]) / 200.0) + 2.1);

      int voltage_index = ((cmu_id - 1) * 8 + (2 * pid_index));
      int temp_index = ((cmu_id - 1) * 6 + (2 * pid_index));
      if(cmu_id >= 7)
      {
          voltage_index -= 4;
          temp_index -= 3;
      }

      BmsSetCellVoltage(voltage_index, voltage1);
      BmsSetCellVoltage(voltage_index + 1, voltage2);

      if(pid_index == 0){
        BmsSetCellTemperature(temp_index, temp2);
        BmsSetCellTemperature(temp_index + 1, temp3);
      }else{
        BmsSetCellTemperature(temp_index, temp1);
        if(cmu_id != 6 && cmu_id != 12){
            BmsSetCellTemperature(temp_index + 1, temp2);
        }
      }

      break;
    }

    default:
    break;
    }
  }

void OvmsVehicleMitsubishi::Ticker1(uint32_t ticker)
{
  // battery temp from battery pack avg
  StdMetrics.ms_v_bat_temp->SetValue(StdMetrics.ms_v_bat_pack_tavg->AsFloat());

  if(StandardMetrics.ms_v_charge_inprogress->IsStale())
  { //clear all charge variable if not charging
    mi_QC = 0;
    StandardMetrics.ms_v_charge_voltage->SetValue(0.0);
    StandardMetrics.ms_v_charge_current->SetValue(0.0);
    StandardMetrics.ms_v_bat_current->SetValue(0);
    StandardMetrics.ms_v_bat_power->SetValue(0);
    v_c_power_ac->SetValue(0);
    v_c_power_dc->SetValue(0);
    v_c_efficiency->SetValue(0);
  }

  //Check only if 'transmission in park
  if (StandardMetrics.ms_v_env_gear->AsInt() == -1)
  {
      ////////////////////////////////////////////////////////////////////////
      // Quick/rapid charge detection
      ////////////////////////////////////////////////////////////////////////
      // Range of 255 is returned during rapid/quick charge
      // We can use this to indicate charge rate, but we will need to
      // calculate a new range based on the last seen SOC and estrange
      // A reported estimated range of 255 is a probable signal that we are rapid charging.
      // However, this has been seen to be reported during turn-on initialisation and
      // it may be read in error at times too. So, we only accept it if we have seen it
      // for 5 consecutive 1-second ticks. Then mi_QC_counter == 0 becomes an indicator
      // of the rapid charge state
      if (mi_est_range == 255)
        {
        if (mi_QC_counter > 0)
          {
          if (--mi_QC_counter == 0) mi_QC=1;
          }
        }
      else
        {
        if (mi_QC_counter < 5) mi_QC_counter++;
        if (mi_QC_counter == 5) mi_QC = 0;
        }

      ////////////////////////////////////////////////////////////////////////
      // Range update
      ////////////////////////////////////////////////////////////////////////
      // Range of 255 is returned during rapid/quick charge
      // We can use this to indicate charge rate, but we will need to
      // calculate a new range based on the last seen SOC and estrange
      if (mi_QC != 0) // Quick Charging
        {
        if (StandardMetrics.ms_v_bat_soc->AsInt() <= 10)
          StandardMetrics.ms_v_bat_range_est->SetValue(0);
        else
          {
          // Simple range stimation during quick/rapid charge based on
          // last seen decent values of SOC and estrange and assuming that
          // estrange hits 0 at 10% SOC and is linear from there to 100%

          // If the last known SOC was too low for accurate guesstimating,
          // use fundge-figures giving 72 mile (116 km)range as it is probably best
          // to guess low-ish here (but not silly low)
          if (StandardMetrics.ms_v_bat_soc->AsInt() < 20)
            {
            mi_last_good_SOC = 20;
            mi_last_good_range = 8;
            }
          StandardMetrics.ms_v_bat_range_est->SetValue(
            ((int)mi_last_good_range * (int)(StandardMetrics.ms_v_bat_soc->AsInt()-10))
            /(int)(mi_last_good_SOC - 10));
          }
        }
      else
        {
        // Not quick charging
        if (mi_est_range != 255)
          {
          StandardMetrics.ms_v_bat_range_est->SetValue(mi_est_range);
          if ((StandardMetrics.ms_v_bat_soc->AsInt() >= 20)&&
              (StandardMetrics.ms_v_bat_range_est->AsInt() >= 5))
            {
            // Save last good value
            mi_last_good_SOC = StandardMetrics.ms_v_bat_soc->AsInt();
            mi_last_good_range = StandardMetrics.ms_v_bat_range_est->AsInt();
            }
          }
        }

////////////////////////////////////////////////////////////////////////
// Charge state determination
////////////////////////////////////////////////////////////////////////

  if ((mi_QC != 0) || ((StandardMetrics.ms_v_charge_current->AsInt() != 0) && (StandardMetrics.ms_v_charge_voltage->AsInt() != 0)))
  {
    StandardMetrics.ms_v_env_charging12v->SetValue(true);
    if (! StandardMetrics.ms_v_charge_pilot->AsBool())
    {
      // Charge has started
      m_v_charge_ac_kwh->SetValue(0);
      m_v_charge_dc_kwh->SetValue(0);
      StandardMetrics.ms_v_charge_kwh->SetValue(0.0,kWh);
      mi_chargekwh = 0;      // Reset charge kWh
      StandardMetrics.ms_v_charge_inprogress->SetValue(true);
      StandardMetrics.ms_v_charge_pilot->SetValue(true);
      StandardMetrics.ms_v_door_chargeport->SetValue(true);
    //  StandardMetrics.ms_v_charge_state->SetValue("charging");
      StandardMetrics.ms_v_charge_substate->SetValue("onrequest");
      if (mi_QC != 0)
        {
          StandardMetrics.ms_v_charge_mode->SetValue("Quickcharge");
          StandardMetrics.ms_v_charge_type->SetValue("ChaDeMo");
          StandardMetrics.ms_v_charge_climit->SetValue(125);
        }
      else
        {
          StandardMetrics.ms_v_charge_mode->SetValue("Standard");
          StandardMetrics.ms_v_charge_type->SetValue("Type1");
          StandardMetrics.ms_v_charge_climit->SetValue(16);
        }
    }
    else
        {
          StandardMetrics.ms_v_charge_state->SetValue("charging");

          // if charge and DC current is negative cell balancing is active. If charging battery current is negative, discharge is positive
          if((StandardMetrics.ms_v_bat_current->AsFloat() < 0) && (mi_QC == 0) && StandardMetrics.ms_v_bat_soc->AsInt() > 92 && StandardMetrics.ms_v_charge_mode->AsString() !="Balancing")
          {
            StandardMetrics.ms_v_charge_mode->SetValue("Balancing");
            StandardMetrics.ms_v_charge_state->SetValue("topoff");
          }

        }
    }else if ((StandardMetrics.ms_v_charge_current->AsInt() == 0) && (StandardMetrics.ms_v_charge_voltage->AsInt() < 100))
          {
          // Car is not charging

          if (StandardMetrics.ms_v_charge_pilot->AsBool())
            {
            // Charge has stopped
              StandardMetrics.ms_v_charge_inprogress->SetValue(false);
              StandardMetrics.ms_v_charge_pilot->SetValue(false);
              StandardMetrics.ms_v_door_chargeport->SetValue(false);
              StandardMetrics.ms_v_env_charging12v->SetValue(false);
              StandardMetrics.ms_v_charge_type->SetValue("None");
              if (StandardMetrics.ms_v_bat_soc->AsInt() < 92 && mi_QC == 0)
                {
                  // Assume charge was interrupted
                  StandardMetrics.ms_v_charge_state->SetValue("stopped");
                  StandardMetrics.ms_v_charge_substate->SetValue("interrupted");
                }
                else
                  {
                    // Charge done
                    StandardMetrics.ms_v_charge_state->SetValue("done");
                    StandardMetrics.ms_v_charge_substate->SetValue("scheduledstop");
                  }
              v_c_power_ac->SetValue(0.0);  // Reset charge power meter
              v_c_power_dc->SetValue(0.0);  // Reset charge power meter
              m_v_charge_ac_kwh->SetValue(StandardMetrics.ms_v_charge_kwh->AsFloat()); //save charge kwh to variable
              StandardMetrics.ms_v_charge_kwh->SetValue(0); //reset charge kwh variable
              StandardMetrics.ms_v_charge_current->SetValue(0.0); //Reset charge current
              StandardMetrics.ms_v_charge_climit->SetValue(0.0); //Reset charge limit
              StandardMetrics.ms_v_charge_mode->SetValue("None"); //Set charge mode to NONE
              StandardMetrics.ms_v_bat_current->SetValue(0.0);  //Set battery current to 0
            }
          }

    //Efficiency calculation AC/DC
    if((v_c_power_dc->AsInt() <= 0) || (v_c_power_ac->AsInt() == 0) )
      {
        v_c_efficiency->SetValue(0,Percentage);
      }
      else
        {
          v_c_efficiency->SetValue((v_c_power_dc->AsFloat()/v_c_power_ac->AsFloat())*100,Percentage);
        }
  } //Car in P "if" close

    //Set soh value from settings
    StandardMetrics.ms_v_bat_soh->SetValue(cfg_soh);

    //  Trip consumption
    if(StandardMetrics.ms_v_env_gear->AsInt() != -1)
        {
      // Trip started. Let's save current state as soon as they are available
        if(mi_trip_start_odo==0 && POS_ODO!=0)
          mi_trip_start_odo = POS_ODO;	// ODO at Start of trip
        }

    // Update trip data
    if (StdMetrics.ms_v_env_on->AsBool() && mi_trip_start_odo!=0)
      {
        StdMetrics.ms_v_pos_trip->SetValue( POS_ODO - mi_trip_start_odo , Kilometers);
      }
      else
        {
          StandardMetrics.ms_v_bat_consumption->SetValue(0);
        }

    if (StandardMetrics.ms_v_bat_soc->AsFloat() <= 10)
        {
          StandardMetrics.ms_v_bat_range_ideal->SetValue(0);
        }
      else
        {
        // Ideal range
        int SOH = StandardMetrics.ms_v_bat_soh->AsFloat();
        if (SOH == 0){
          SOH = 100; //ideal range as 100% else with SOH
        }
          StandardMetrics.ms_v_bat_range_ideal->SetValue((
          (StandardMetrics.ms_v_bat_soc->AsFloat()-10)*cfg_ideal/90.0)*SOH/100.0);
        }

        StandardMetrics.ms_v_bat_cac->SetValue(48.0*(StandardMetrics.ms_v_bat_soh->AsFloat()/100));

    // Update trip data
    if (StdMetrics.ms_v_env_on->AsBool() && mi_trip_start_odo!=0)
      {
        StdMetrics.ms_v_pos_trip->SetValue( POS_ODO - mi_trip_start_odo , Kilometers);
      }
      else
        {
          StandardMetrics.ms_v_bat_consumption->SetValue(0);
        }

    if( StdMetrics.ms_v_pos_trip->AsFloat(Kilometers)>0 )
      m_v_trip_consumption1->SetValue( ((StdMetrics.ms_v_bat_energy_used->AsFloat(kWh)-StdMetrics.ms_v_bat_energy_recd->AsFloat(kWh)) * 100) / StdMetrics.ms_v_pos_trip->AsFloat(Kilometers) );
    if( StdMetrics.ms_v_bat_energy_used->AsFloat(kWh)>0 )
    	m_v_trip_consumption2->SetValue( StdMetrics.ms_v_pos_trip->AsFloat(Kilometers) / (StdMetrics.ms_v_bat_energy_used->AsFloat(kWh)-StdMetrics.ms_v_bat_energy_recd->AsFloat(kWh)));

  }

  /**
   * Takes care of setting all the state appropriate when the car is on
   * or off. Centralized so we can more easily make on and off mirror
   * images.
   */
void OvmsVehicleMitsubishi::vehicle_mitsubishi_car_on(bool isOn)
    {

    if (isOn && !StdMetrics.ms_v_env_on->AsBool())
      {
  		// Car is ON
  		StdMetrics.ms_v_env_on->SetValue(isOn);
  		//Reset trip variables so that they are updated as soon as they are available
  		mi_trip_start_odo = 0;
  		StdMetrics.ms_v_env_charging12v->SetValue( false );
      //Reset energy calculation
      StdMetrics.ms_v_bat_energy_recd->SetValue(0);
      StdMetrics.ms_v_bat_energy_used->SetValue(0);
      m_v_env_heating_kwh->SetValue(0);

      }
    else if(!isOn && StdMetrics.ms_v_env_on->AsBool())
      {
      // Car is OFF
    		StdMetrics.ms_v_env_on->SetValue( isOn );
    		StdMetrics.ms_v_pos_speed->SetValue( 0 );
    	  StdMetrics.ms_v_pos_trip->SetValue( POS_ODO- mi_trip_start_odo );
    		StdMetrics.ms_v_env_charging12v->SetValue( false );
      }
    }

OvmsVehicle::vehicle_command_t OvmsVehicleMitsubishi::CommandStat(int verbosity, OvmsWriter* writer)
  {
      metric_unit_t rangeUnit = (MyConfig.GetParamValue("vehicle", "units.distance") == "M") ? Miles : Kilometers;

      bool chargeport_open = StdMetrics.ms_v_door_chargeport->AsBool();
      if (chargeport_open)
        {
        std::string charge_mode = StdMetrics.ms_v_charge_mode->AsString();
        std::string charge_state = StdMetrics.ms_v_charge_state->AsString();
        bool show_details = !(charge_state == "done" || charge_state == "stopped");

        // Translate mode codes:
        if (charge_mode == "standard")
          charge_mode = "Standard";
        else if (charge_mode == "storage")
          charge_mode = "Storage";
        else if (charge_mode == "range")
          charge_mode = "Range";
        else if (charge_mode == "performance")
          charge_mode = "Performance";

        // Translate state codes:
        if (charge_state == "charging")
          charge_state = "Charging";
        else if (charge_state == "topoff")
          charge_state = "Topping off";
        else if (charge_state == "done")
          charge_state = "Charge Done";
        else if (charge_state == "preparing")
          charge_state = "Preparing";
        else if (charge_state == "heating")
          charge_state = "Charging, Heating";
        else if (charge_state == "stopped")
          charge_state = "Charge Stopped";

        writer->printf("%s - %s\n", charge_mode.c_str(), charge_state.c_str());

        if (show_details)
          {
          writer->printf("%s/%s\n",
            (char*) StdMetrics.ms_v_charge_voltage->AsUnitString("-", Native, 1).c_str(),
            (char*) StdMetrics.ms_v_charge_current->AsUnitString("-", Native, 1).c_str());

          int duration_full = StdMetrics.ms_v_charge_duration_full->AsInt();
          if (duration_full > 0)
            writer->printf("Full: %d mins\n", duration_full);

          int duration_soc = StdMetrics.ms_v_charge_duration_soc->AsInt();
          if (duration_soc > 0)
            writer->printf("%s: %d mins\n",
              (char*) StdMetrics.ms_v_charge_limit_soc->AsUnitString("SOC", Native, 0).c_str(),
              duration_soc);

          int duration_range = StdMetrics.ms_v_charge_duration_range->AsInt();
          if (duration_range > 0)
            writer->printf("%s: %d mins\n",
              (char*) StdMetrics.ms_v_charge_limit_range->AsUnitString("Range", rangeUnit, 0).c_str(),
              duration_range);
          }
        }
      else
        {
        writer->puts("Not charging");
        }

      writer->printf("SOC: %s\n", (char*) StdMetrics.ms_v_bat_soc->AsUnitString("-", Native, 1).c_str());

      const char* range_ideal = StdMetrics.ms_v_bat_range_ideal->AsUnitString("-", rangeUnit, 0).c_str();
      if (*range_ideal != '-')
        writer->printf("Ideal range: %s\n", range_ideal);

      const char* range_est = StdMetrics.ms_v_bat_range_est->AsUnitString("-", rangeUnit, 0).c_str();
      if (*range_est != '-')
        writer->printf("Est. range: %s\n", range_est);

      const char* odometer = StdMetrics.ms_v_pos_odometer->AsUnitString("-", rangeUnit, 1).c_str();
      if (*odometer != '-')
        writer->printf("ODO: %s\n", odometer);

      const char* cac = StdMetrics.ms_v_bat_cac->AsUnitString("-", Native, 1).c_str();
      if (*cac != '-')
        writer->printf("CAC: %s\n", cac);

      const char* soh = StdMetrics.ms_v_bat_soh->AsUnitString("-", Native, 0).c_str();
      if (*soh != '-')
        writer->printf("SOH: %s\n", soh);

      const char* charge_kWh_ac = m_v_charge_ac_kwh->AsUnitString("-", Native, 3).c_str();
      if (*charge_kWh_ac != '-')
        writer->printf("AC charge: %s kWh\n", charge_kWh_ac);

      const char* charge_kWh_dc = m_v_charge_dc_kwh->AsUnitString("-", Native, 3).c_str();
      if (*charge_kWh_dc != '-')
        writer->printf("DC charge: %s kWh\n", charge_kWh_dc);

      return Success;
    }

class OvmsVehicleMitsubishiInit
  {
    public: OvmsVehicleMitsubishiInit();
} OvmsVehicleMitsubishiInit  __attribute__ ((init_priority (9000)));

OvmsVehicleMitsubishiInit::OvmsVehicleMitsubishiInit()
  {
  ESP_LOGI(TAG, "Registering Vehicle: Mitsubishi iMiEV, Citroen C-Zero, Peugeot iOn (9000)");

  MyVehicleFactory.RegisterVehicle<OvmsVehicleMitsubishi>("MI","Trio");
  }<|MERGE_RESOLUTION|>--- conflicted
+++ resolved
@@ -93,11 +93,14 @@
   m_v_charge_dc_kwh->SetValue(0);
 
   RegisterCanBus(1,CAN_MODE_ACTIVE,CAN_SPEED_500KBPS);
+  
   //BMS
   //Disable BMS alerts by default
   MyConfig.GetParamValueBool("vehicle", "bms.alerts.enabled", false);
+
   //80 or 88 cell car.
   cfg_newcell =  MyConfig.GetParamValueBool("xmi", "newcell", false);
+
   if (cfg_newcell){
 
     BmsSetCellArrangementVoltage(80, 8);
@@ -109,33 +112,18 @@
   }
 
   BmsSetCellLimitsVoltage(2.52,4.9);
-<<<<<<< HEAD
   BmsSetCellLimitsTemperature(-30,60);
 
-  BmsSetCellDefaultThresholdsVoltage(0.020, 0.030);
-  BmsSetCellDefaultThresholdsTemperature(10.0, 12.0);
   #ifdef CONFIG_OVMS_COMP_WEBSERVER
     MyWebServer.RegisterPage("/bms/cellmon", "BMS cell monitor", OvmsWebServer::HandleBmsCellMonitor, PageMenu_Vehicle, PageAuth_Cookie);
   	WebInit();
   #endif
+
   // init commands:
   cmd_xmi = MyCommandApp.RegisterCommand("xmi", "Mitsubishi iMiEV", NULL, "", 0, 0, true);
   cmd_xmi->RegisterCommand("aux", "Aux Battery", xmi_aux, 0, 0, false);
   cmd_xmi->RegisterCommand("trip","Show trip info", xmi_trip, 0,0, false);
   cmd_xmi->RegisterCommand("vin","Show vin info", xmi_vin, 0,0, false);
-=======
-  BmsSetCellLimitsTemperature(-40,70);
-
-#ifdef CONFIG_OVMS_COMP_WEBSERVER
-  MyWebServer.RegisterPage("/bms/cellmon", "BMS cell monitor", OvmsWebServer::HandleBmsCellMonitor, PageMenu_Vehicle, PageAuth_Cookie);
-  WebInit();
-#endif
-
-  // init commands:
-  cmd_xmi = MyCommandApp.RegisterCommand("xmi", "Mitsubishi iMiEV", NULL, "", 0, 0, true);
-  cmd_xmi->RegisterCommand("aux", "Aux Battery", xmi_aux, "", 0, 0, false);
-  cmd_xmi->RegisterCommand("trip","Show trip info", xmi_trip, "", 0,0, false);
->>>>>>> 419eb66e
 
   // init configs:
   MyConfig.RegisterParam("xmi", "Trio", true, true);
@@ -145,16 +133,10 @@
 OvmsVehicleMitsubishi::~OvmsVehicleMitsubishi()
   {
   ESP_LOGI(TAG, "Stop Mitsubishi  vehicle module");
-<<<<<<< HEAD
-  #ifdef CONFIG_OVMS_COMP_WEBSERVER
-    MyWebServer.DeregisterPage("/bms/cellmon");
-  #endif
-=======
 
 #ifdef CONFIG_OVMS_COMP_WEBSERVER
   MyWebServer.DeregisterPage("/bms/cellmon");
 #endif
->>>>>>> 419eb66e
   MyCommandApp.UnregisterCommand("xmi");
   }
 
