--- conflicted
+++ resolved
@@ -192,12 +192,8 @@
         }
       break;
       }
-<<<<<<< HEAD
 
       case 0x236: // Steeering wheel
-=======
-    case 0x285: // Handbrake
->>>>>>> 59d2b6f0
       {
         // (((d[0] * 256) +d[1])-4096)/2  //Negative angle - right, positive angle left
         // ((d[2] * 256 + d[3] - 4096) / 2.0)) //Steering wheel movement
@@ -271,30 +267,13 @@
       break;
       }
 
-<<<<<<< HEAD
+
       case 0x389: // Charger voltage and current
       {
         StandardMetrics.ms_v_charge_voltage->SetValue(d[1]*1.0);
         StandardMetrics.ms_v_charge_current->SetValue(d[6]/10.0);
       break;
       }
-=======
-  if (mi_candata_timer > 0)
-    {
-    if (--mi_candata_timer == 0)
-      {
-      // Car has gone to sleep
-      StandardMetrics.ms_v_env_awake->SetValue(false);
-      StandardMetrics.ms_v_env_on->SetValue(false);
-      }
-    else
-      {
-      // Car is awake
-      StandardMetrics.ms_v_env_awake->SetValue(true);
-      StandardMetrics.ms_v_env_on->SetValue(true);
-      }
-    }
->>>>>>> 59d2b6f0
 
       case 0x3A4: // Climate console
       {
@@ -566,7 +545,7 @@
 
     case 0x6e4: // Battery temperatures and voltages E4
     {
-<<<<<<< HEAD
+
         if ((d[0]>=1)&&(d[0]<=12))
             {
               if((d[0]!=6) && (d[0]<6))
@@ -603,10 +582,7 @@
         vehicle_charger_status(CHARGER_STATUS_CHARGING);
       }
       else if((StandardMetrics.ms_v_bat_soc->AsInt() > 95) && (StandardMetrics.ms_v_charge_voltage->AsInt() > 90) && (StandardMetrics.ms_v_charge_current->AsInt() < 1) )
-=======
-    StandardMetrics.ms_v_env_charging12v->SetValue(true);
-    if (! StandardMetrics.ms_v_charge_pilot->AsBool())
->>>>>>> 59d2b6f0
+
       {
         vehicle_charger_status(CHARGER_STATUS_FINISHED);
       }
@@ -619,25 +595,9 @@
         vehicle_charger_status(CHARGER_STATUS_QUICK_CHARGING);
       }
     }
-<<<<<<< HEAD
-
 
     if (StandardMetrics.ms_v_bat_soc->AsInt() <= 10)
-=======
-  else if ((mi_QC == 0) &&
-        ((StandardMetrics.ms_v_charge_current->AsInt() == 0)&&
-         (StandardMetrics.ms_v_charge_voltage->AsInt() < 100)))
-    {
-    // Car is not charging
-    if (StandardMetrics.ms_v_charge_pilot->AsBool())
-      {
-      // Charge has completed / stopped
-      StandardMetrics.ms_v_charge_inprogress->SetValue(false);
-      StandardMetrics.ms_v_charge_pilot->SetValue(false);
-      StandardMetrics.ms_v_door_chargeport->SetValue(false);
-      StandardMetrics.ms_v_env_charging12v->SetValue(false);
-      if (StandardMetrics.ms_v_bat_soc->AsInt() < 95)
->>>>>>> 59d2b6f0
+
         {
           StandardMetrics.ms_v_bat_range_ideal->SetValue(0);
         }
