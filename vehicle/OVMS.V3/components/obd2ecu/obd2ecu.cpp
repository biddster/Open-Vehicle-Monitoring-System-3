/*
;    Project:       Open Vehicle Monitor System
;    Date:          14th March 2017
;
;    Changes:
;    1.0  Initial release
;
;    (C) 2011       Michael Stegen / Stegen Electronics
;    (C) 2011-2017  Mark Webb-Johnson
;    (C) 2011        Sonny Chen @ EPRO/DX
;    (C) 2017       Gregory Dolkas
;
; Permission is hereby granted, free of charge, to any person obtaining a copy
; of this software and associated documentation files (the "Software"), to deal
; in the Software without restriction, including without limitation the rights
; to use, copy, modify, merge, publish, distribute, sublicense, and/or sell
; copies of the Software, and to permit persons to whom the Software is
; furnished to do so, subject to the following conditions:
;
; The above copyright notice and this permission notice shall be included in
; all copies or substantial portions of the Software.
;
; THE SOFTWARE IS PROVIDED "AS IS", WITHOUT WARRANTY OF ANY KIND, EXPRESS OR
; IMPLIED, INCLUDING BUT NOT LIMITED TO THE WARRANTIES OF MERCHANTABILITY,
; FITNESS FOR A PARTICULAR PURPOSE AND NONINFRINGEMENT. IN NO EVENT SHALL THE
; AUTHORS OR COPYRIGHT HOLDERS BE LIABLE FOR ANY CLAIM, DAMAGES OR OTHER
; LIABILITY, WHETHER IN AN ACTION OF CONTRACT, TORT OR OTHERWISE, ARISING FROM,
; OUT OF OR IN CONNECTION WITH THE SOFTWARE OR THE USE OR OTHER DEALINGS IN
; THE SOFTWARE.
*/

#include "ovms_log.h"
static const char *TAG = "obd2ecu";

#include <string.h>
#include <dirent.h>
#include "obd2ecu.h"
#include "ovms_script.h"
#include "ovms_config.h"
#include "ovms_command.h"
#include "ovms_peripherals.h"
#include "metrics_standard.h"

<<<<<<< HEAD

obd2pid::obd2pid(int pid, bool internal)
=======
obd2pid::obd2pid(int pid, pid_t type, OvmsMetric* metric)
>>>>>>> 43d8cea5
  {
  m_pid = pid;
  m_type = type;
  m_metric = metric;
  }

obd2pid::~obd2pid()
  {
  }

int obd2pid::GetPid()
  {
  return m_pid;
  }

obd2pid::pid_t obd2pid::GetType()
  {
  return m_type;
  }

const char* obd2pid::GetTypeString()
  {
  switch (m_type)
    {
    case Unimplemented:  return "unimplemented";
    case Internal:       return "internal";
    case Metric:         return "metric";
    case Script:         return "script";
    default:             return "unknown";
    }
  }

OvmsMetric* obd2pid::GetMetric()
  {
  return m_metric;
  }

void obd2pid::SetType(pid_t type)
  {
  m_type = type;
  }

void obd2pid::SetMetric(OvmsMetric* metric)
  {
  m_metric = metric;
  }

void obd2pid::LoadScript(std::string path)
  {
  FILE* f = fopen(path.c_str(), "r");
  if (f == NULL) return;
  m_script.clear();
  char buf[128];
  while(size_t n = fread(buf, sizeof(char), sizeof(buf), f))
    {
    m_script.append(buf,n);
    }
  fclose(f);
  }

float obd2pid::Execute()
  {
  // TODO:
  // For internal, we should put the code here to implement the PID
  // For external, we should run the script
  switch (m_type)
    {
    case Unimplemented:
      return 0;
    case Internal:
      return InternalPid();
    case Metric:
      if (m_metric)
        return m_metric->AsFloat();
      else
        return 0;
    case Script:
#ifdef CONFIG_OVMS_SC_JAVASCRIPT_DUKTAPE
      {
      duk_context *ctx = MyScripts.Duktape();
      duk_eval_string(ctx, m_script.c_str());
      return (float)duk_get_number(ctx,-1);
      }
#else // #ifdef CONFIG_OVMS_SC_JAVASCRIPT_DUKTAPE
      return 0;
#endif // #ifdef CONFIG_OVMS_SC_JAVASCRIPT_DUKTAPE
    default:
      return 0;
    }
  }

float obd2pid::InternalPid()
  {
  if (m_metric) return m_metric->AsFloat();

  int jitter = time(NULL)&0xf;  /* 0-15 range for simulation purposes */

  float result = 0;
  switch (m_pid)
    {
    case 0x0c:
      result = StandardMetrics.ms_v_pos_speed->AsFloat()*70+jitter;
      if (StandardMetrics.ms_v_pos_speed->AsFloat() == 0)
        result = 500+jitter; // Minimum RPM to keep HUD from going to sleep if not moving
      break;
    case 0x10:
      result = StandardMetrics.ms_v_bat_soc->AsFloat()/(float)3.3;
      break;
    default:
      return 0;
    }

  return result;
  }

static void OBD2ECU_task(void *pvParameters)
  {
  obd2ecu *me = (obd2ecu*)pvParameters;

  CAN_frame_t frame;
  while(1)
    {
    if (xQueueReceive(me->m_rxqueue, &frame, (portTickType)portMAX_DELAY)==pdTRUE)
      {
      // Only handle incoming frames on our CAN bus
      if (frame.origin == me->m_can) me->IncomingFrame(&frame);
      }
    }
  }

obd2ecu::obd2ecu(const char* name, canbus* can)
  : pcp(name)
  { 
  m_can = can;
  xTaskCreatePinnedToCore(OBD2ECU_task, "OBDII ECU Task", 4096, (void*)this, 5, &m_task, 1);
 
  m_rxqueue = xQueueCreate(20,sizeof(CAN_frame_t));

  m_can->Start(CAN_MODE_ACTIVE,CAN_SPEED_500KBPS);
  m_can->SetPowerMode(On);

  m_starttime = time(NULL);

  LoadMap();

  MyCan.RegisterListener(m_rxqueue);
  }

obd2ecu::~obd2ecu()
  {
  m_can->SetPowerMode(Off);
  MyCan.DeregisterListener(m_rxqueue);

  vQueueDelete(m_rxqueue);
  vTaskDelete(m_task);

  ClearMap();
  }

void obd2ecu::SetPowerMode(PowerMode powermode)
  {
  m_powermode = powermode;
  switch (powermode)
    {
    case On:
      break;
    case Sleep:
      break;
    case DeepSleep:
      break;
    case Off:
      break;
    default:
      break;
    }
  }

void obd2ecu_start(int verbosity, OvmsWriter* writer, OvmsCommand* cmd, int argc, const char* const* argv)
  {
  if (! MyPeripherals->m_obd2ecu)
    {
    const char* bus = cmd->GetName();
    MyPeripherals->m_obd2ecu = new obd2ecu("OBD2ECU", (canbus*)MyPcpApp.FindDeviceByName(bus));
    writer->puts("OBDII ECU has been started");
    }
  }

void obd2ecu_stop(int verbosity, OvmsWriter* writer, OvmsCommand* cmd, int argc, const char* const* argv)
  {
  if (MyPeripherals->m_obd2ecu)
    {
    delete MyPeripherals->m_obd2ecu;
    MyPeripherals->m_obd2ecu = NULL;
    writer->puts("OBDII ECU has been stopped");
    }
  }
  
<<<<<<< HEAD
  
=======
void obd2ecu_privacy(int verbosity, OvmsWriter* writer, OvmsCommand* cmd, int argc, const char* const* argv)
  {
    if(MyPeripherals->m_obd2ecu == NULL) 
    { writer->puts("OBDII:  Need to start ecu process first");
      return;
    }
    if(!strcmp(argv[0],"on")) MyPeripherals->m_obd2ecu->m_private = 1;
       else if(!strcmp(argv[0],"off")) MyPeripherals->m_obd2ecu->m_private = 0;
        else 
        { writer->puts("OBDII Privacy: Need 'on' or 'off'");
          return;
        }
    
    writer->puts("OBDII Privacy has been set");
  } 

void obd2ecu_list(int verbosity, OvmsWriter* writer, OvmsCommand* cmd, int argc, const char* const* argv)
  {
  if (MyPeripherals->m_obd2ecu == NULL)
    {
    writer->puts("Need to start ecu process first");
    return;
    }

  writer->printf("%-7s %14s %12s %s\n","PID","Type","Value","Metric");

  for (PidMap::iterator it=MyPeripherals->m_obd2ecu->m_pidmap.begin(); it!=MyPeripherals->m_obd2ecu->m_pidmap.end(); ++it)
    {
    if ((argc==0)||(it->second->GetPid() == atoi(argv[0])))
      {
      const char *ms;
      if (it->second->GetMetric())
        ms = it->second->GetMetric()->m_name;
      else
        ms = "";
      writer->printf("%-7d %14s %12f %s\n",
        it->first,
        it->second->GetTypeString(),
        it->second->Execute(),
        ms);
      }
    }
  }

void obd2ecu_reload(int verbosity, OvmsWriter* writer, OvmsCommand* cmd, int argc, const char* const* argv)
  {
  if (MyPeripherals->m_obd2ecu == NULL)
    {
    writer->puts("Need to start ecu process first");
    return;
    }

  MyPeripherals->m_obd2ecu->LoadMap();
  writer->puts("OBDII ECU pid map reloaded");
  }

>>>>>>> 43d8cea5
//
// Fill Mode 1 frames with data based on format specified
//
void obd2ecu::FillFrame(CAN_frame_t *frame,int reply,uint8_t pid,float data,uint8_t format)
  {
  uint8_t a,b;
  int i;

  /* Formats are defined as "Formula" on Wikipedia "OBD-II_PIDs" page. */
  /* Note that we need to apply the inverse, to derive the A and B values from the intended metric */

  switch(format)  
    {
    case 0:  /* no data (send zeros) */
      a = b = 0;
      break;
			
    case 1:  /* A only (one byte) */
      a = (int)data;
      b = 0;
      break;
		
    case 2:  /* Percent: 100*A/255 */
      a = (int)((data*255)/100);
      b = 0;
      break;
			
    case 3:  /* 16 bit integer divided by 4: (256*A+B)/4  */
      if (verbose && (data > 16383.75)) 
        {
        ESP_LOGI(TAG, "Data out of range %f",data);
        a = b = 0xff;  /* use max value */
        break;
        }
      i = (int)data*4;
      a = (i&0xff00)>>8;
      b = i&0xff;
      break;
			
    case 4:  /* A offset by 40:  A-40  */
      a = (int)data+40;
      b = 0;
      break;
			
    case 5:  /* 16 bit unsigned data:  256*A+B */
      a = ((int)data&0xff00)>>8;
      b = (int)data&0xff;
      break;
			
    case 6:  /* 0 to 655.35:  (256*A+B)/100 */
      if (verbose && data > 655.35) 
        {
        ESP_LOGI(TAG, "Data out of range %f",data);
        a = b = 0xff;  /* use max value */
        break;
        }
      i = (int)data*100;
      a = (i&0xff00)>>8;
      b = i&0xff;
      break;
			
    default:
      if (verbose) ESP_LOGI(TAG, "Unsupported format %d",format);
      a = b = 0;  /* default to empty data */
      break;
    }
    
  frame->origin = NULL;
  frame->FIR.U = 0;
  frame->FIR.B.DLC = 8;
  frame->FIR.B.FF = CAN_frame_format_t (reply != RESPONSE_PID);
  frame->MsgID = reply;
    
  frame->data.u8[0] = 6;		/* # additional bytes (ok to have extra) */
  frame->data.u8[1] = 0x41;   /* Mode 1 + 0x40 indicating a reply */
  frame->data.u8[2] = pid;
  frame->data.u8[3] = a;
  frame->data.u8[4] = b;
  frame->data.u8[5] = 0;
  frame->data.u8[6] = 0;			
  frame->data.u8[7] = 0x55;   /* pad 0x55 */

  return;
  }

void obd2ecu::IncomingFrame(CAN_frame_t* p_frame)
  { 
  CAN_frame_t r_frame;  /* build the response frame here */
  uint32_t reply;
  int jitter;
  uint8_t mapped_pid;
  float metric;
  time_t since_start;
  char vin_string[18];

  uint8_t *p_d = p_frame->data.u8;  /* Incoming frame data from HUD / Dongle */
  uint8_t *r_d = r_frame.data.u8;  /* Response frame data being sent back to HUD / Dongle */

  if (verbose)
    ESP_LOGI(TAG, "Rcv %x: %x (%x %x %x %x %x %x %x %x)",
                      p_frame->MsgID,
                      p_frame->FIR.B.DLC,
                      p_d[0],p_d[1],p_d[2],p_d[3],p_d[4],p_d[5],p_d[6],p_d[7]);

  /* handle both standard and extended frame types - return like for like */
  if (p_frame->MsgID == REQUEST_PID) reply = RESPONSE_PID;
  else if (p_frame->MsgID == REQUEST_EXT_PID) reply = RESPONSE_EXT_PID;
       else
       { /* check for flow control frames - they're received on the response MsgID minus 8 */
         if ((p_frame->MsgID == FLOWCONTROL_PID || p_frame->MsgID == FLOWCONTROL_EXT_PID) && p_frame->data.u8[0] == 0x30)
         {  if (verbose) ESP_LOGI(TAG, "flow control frame - ignored");
           return;  /* ignore it.  We just sleep for a bit instead */
         }
         /* if none of the above, no idea what it is.  Ignore */
         ESP_LOGI(TAG, "unknown MsgID %x",p_frame->MsgID);
         return;
       }
  
  jitter = time(NULL)&0xf;  /* 0-15 range for simulation purposes */

  switch(p_d[1])  /* switch on the incoming frame mode */
    {
    case 1:  /* Mode 1 (main real-time PIDs are here */
      /* Fetch what the HUD/Dongle request maps to for the simulated vehicle */
      /* For now, just use a static mapping for the common items, and simulate the rest. */
      /* Eventually, the link to Duktape will probably be in here, somehow */
      mapped_pid = p_d[2];  
      switch (mapped_pid)  /* switch on the what the requested PID maps to. */
        {
        case 0:  /* request capabilities */
          /* This is a bitmap of the Mode 1 PIDs that we will act on from the HUD/Dongle */
          r_frame.origin = NULL;
          r_frame.FIR.U = 0;
          r_frame.FIR.B.DLC = 8;
          r_frame.FIR.B.FF = p_frame->FIR.B.FF;
          r_frame.MsgID = reply;
          r_d[0] = 6;		/* # additional bytes (ok to have extra) */
          r_d[1] = 0x41;  /* Mode 1 + 0x40 indicating a reply */
          r_d[2] = 0x00;
          r_d[3] = 0x18;  /* 04, 05 */
          r_d[4] = 0x3b;  /* 0b, 0c, 0d, 0f, 10 */
          r_d[5] = 0x80;  /* 11 */
          r_d[6] = 0x02;  /* 1f */	
          r_d[7] = 0x55;  /* pad 0x55 */
          m_can->Write(&r_frame);
          break;
        case 1: /* request status since DTC Cleared */
          /* Note: Even setting [7]=0xff and DTC count=0, the dongle still requests DTC stuff. */
          r_frame.origin = NULL;
          r_frame.FIR.U = 0;
          r_frame.FIR.B.DLC = 8;
          r_frame.FIR.B.FF = CAN_frame_format_t (reply != RESPONSE_PID);
          r_frame.MsgID = reply;
          r_d[0] = 6;		/* # additional bytes (ok to have extra) */
          r_d[1] = 0x41;  /* Mode 1 + 0x40 indicating a reply */
          r_d[2] = 0x01;
          r_d[3] = 0x00;  /* report all clear, no tests */
          r_d[4] = 0x00; 
          r_d[5] = 0x00; 
          r_d[6] = 0x00;  
          r_d[7] = 0xff;  /* nothing ready yet (or ever) */
          m_can->Write(&r_frame);
          break;
        case 0x0c:	/* Engine RPM */
          /* This item (only) needs to vary to prevent SyncUp Drive dongle from going to sleep */
          /* For now, derive RPM from vehicle speed. Roadster ratio:  14,000 rpm div by 201 km/h = 70 */
          /* adding "jitter" to keep the dongle from going to sleep. ASSUME: speed is in km/h, not mph*/
          metric = StandardMetrics.ms_v_pos_speed->AsFloat()*70+jitter;
          // Minimum "idle" RPM to keep HUD from going to sleep, but only if not moving.
          if(StandardMetrics.ms_v_pos_speed->AsFloat() < 1.0) metric = 500+jitter; 
          FillFrame(&r_frame,reply,mapped_pid,metric,3);
          m_can->Write(&r_frame);
          break;
        case 0x0d:	/* Vehicle speed */
          metric = StandardMetrics.ms_v_pos_speed->AsFloat();
          FillFrame(&r_frame,reply,mapped_pid,metric,1);
          m_can->Write(&r_frame);
          break;
        case 0x05:	/* Coolant Temp - Use Motor temp */
          metric = StandardMetrics.ms_v_mot_temp->AsFloat();
          FillFrame(&r_frame,reply,mapped_pid,metric,4);
          m_can->Write(&r_frame);
          break;
        case 0x10:	/* MAF (Mass Air flow) rate - Map to SoC */
          /* For some reason, the HUD uses this param as a proxy for fuel rate */
          /* HUD devices seem to have a display range of 0-19.9 */
          /* Scaling provides a 1:1 metric pass-through, so be aware of limmits of the display device */
          /* Use with display set to L/hr (not L/km).  */
          metric = StandardMetrics.ms_v_bat_soc->AsFloat()*3.0;
          FillFrame(&r_frame,reply,mapped_pid,metric,6);
          m_can->Write(&r_frame);
          break;
			
        //  Simulations below for additional PIDs requested by "SyncUp Drive" dongle.  Reply is apparently not critical                  
        case 0x04:	/* Engine load - simulate 45% */
          metric = 0x75-jitter;
          FillFrame(&r_frame,reply,mapped_pid,metric,1);
          m_can->Write(&r_frame);
          break;
        case 0x0f:	/* Air intake temp - simulate 20c */
          metric = 0x3c+jitter;
          FillFrame(&r_frame,reply,mapped_pid,metric,1);
          m_can->Write(&r_frame);
          break;
        case 0x11:	/* throttle position - simulate 15% */
          metric = 15+jitter;
          FillFrame(&r_frame,reply,mapped_pid,metric,2);
          m_can->Write(&r_frame);
          break;
        case 0x21:	/* Distance traveled with check engine - say none */
          metric = 0;
          FillFrame(&r_frame,reply,mapped_pid,metric,0);
          m_can->Write(&r_frame);
          break;
        case 0x2f:	/* Fuel tank level - simulate 80% */
          metric = 0xcc-jitter;
          FillFrame(&r_frame,reply,mapped_pid,metric,1);
          m_can->Write(&r_frame);
          break;
        case 0x31:	/* Distance since codes cleared - simulate @ 60mph */
          since_start = (time(NULL)-m_starttime)/60;
          metric = since_start;
          FillFrame(&r_frame,reply,mapped_pid,metric,5);
          m_can->Write(&r_frame);
          break;
        case 0x0b:	/* Manifold pressure - simulate 10kpa */
          metric = 10+jitter;
          FillFrame(&r_frame,reply,mapped_pid,metric,1);
          m_can->Write(&r_frame);
          break;
        case 0x1f:	/* Runtime since engine start - #secs since prog start */
          since_start = time(NULL)-m_starttime;
          if (verbose) ESP_LOGI(TAG, "Reporting running for %d seconds",(int)since_start);
          metric = since_start;
          FillFrame(&r_frame,reply,mapped_pid,metric,5);
          m_can->Write(&r_frame);
          break;
        case 0x0a:	/* fuel pressure - simulate 18kpa */
          metric = 18+jitter;
          FillFrame(&r_frame,reply,mapped_pid,metric,1);
          m_can->Write(&r_frame);
          break;
        case 0x20:  /* request more capabilities */
          r_frame.origin = NULL;
          r_frame.FIR.U = 0;
          r_frame.FIR.B.DLC = 8;
          r_frame.FIR.B.FF = CAN_frame_format_t (reply != RESPONSE_PID);
          r_frame.MsgID = reply;
          r_d[0] = 6;		/* # additional bytes (ok to have extra) */
          r_d[1] = 0x41;  /* Mode 1 + 0x40 indicating a reply */
          r_d[2] = 0x20;
          r_d[3] = 0x08;  /* 21 */
          r_d[4] = 0x02;  /* 2f */
          r_d[5] = 0x80;  /* 31 */
          r_d[6] = 0x00;	
          r_d[7] = 0x55;  /* pad 0x55 */
          m_can->Write(&r_frame);
          break;
        case 0x40:  /* request more capabilities: none */
          r_frame.origin = NULL;
          r_frame.FIR.U = 0;
          r_frame.FIR.B.DLC = 8;
          r_frame.FIR.B.FF = CAN_frame_format_t (reply != RESPONSE_PID);
          r_frame.MsgID = reply;
          r_d[0] = 6;		/* # additional bytes (ok to have extra) */
          r_d[1] = 0x41;  /* Mode 1 + 0x40 indicating a reply */
          r_d[2] = 0x40;
          r_d[3] = 0x00;
          r_d[4] = 0x00;
          r_d[5] = 0x00;
          r_d[6] = 0x00;	
          r_d[7] = 0x55;  /* pad 0x55 */
          m_can->Write(&r_frame);
          break;
        default:
          ESP_LOGI(TAG, "unknown capability requested %x",r_frame.data.u8[2]);
	}
      break;

    case 9: 
      switch (p_frame->data.u8[2])
        {
        case 2:
          if(verbose) ESP_LOGI(TAG, "Requested VIN");
          
          if(MyConfig.GetParamValueBool("obd2ecu","private"))   /* ignore request for privacy's sake. Doesn't seem to matter to Dongle. */
          { if(verbose) ESP_LOGI(TAG, "VIN request ignored");
            break;
          }

          memcpy(vin_string,StandardMetrics.ms_v_vin->AsString().c_str(),17);
          vin_string[17] = '\0';  /* force null termination, just because */
            
          r_frame.origin = NULL;
          r_frame.FIR.U = 0;
          r_frame.FIR.B.DLC = 8;
          r_frame.FIR.B.FF = CAN_frame_format_t (reply != RESPONSE_PID);
          r_frame.MsgID = reply;
          r_d[0] = 0x10;  /* not sure what this is for */
          r_d[1] = 0x14;  /* overall length, starting with next byte, not including pad */
          r_d[2] = 0x49;  /* Mode 9 reply */
          r_d[3] = 0x02;  /* PID */
          r_d[4] = 0x01;  /* not sure what this is for */
          memcpy(&r_d[5],vin_string,3);  /* grab the first 3 bytes of VIN */

          m_can->Write(&r_frame);

          vTaskDelay(10 / portTICK_PERIOD_MS);  /* let the flow control frame pass */
          
          r_d[0] = 0x21;
          memcpy(&r_d[1],vin_string+3,7);  /* grab the next 7 bytes of VIN */
          
          m_can->Write(&r_frame);
          
          vTaskDelay(10 / portTICK_PERIOD_MS);

          r_d[0] = 0x22;
          memcpy(&r_d[1],vin_string+10,7);  /* grab the last 7 bytes of VIN */

          m_can->Write(&r_frame);
          
          break;
                       
        case 0x0a: /* ECU Name */
          if (verbose) ESP_LOGI(TAG, "ECU Name requested");
          /* Perhaps a good place for arbitrary text, e.g. fleet asset #?  20 char avail. */
          r_frame.origin = NULL;
          r_frame.FIR.U = 0;
          r_frame.FIR.B.DLC = 8;
          r_frame.FIR.B.FF = CAN_frame_format_t (reply != RESPONSE_PID);
          r_frame.MsgID = reply;					
          r_d[0] = 0x10;  /* not sure what this is for */
          r_d[1] = 0x17;  /* overall length, starting with next byte, not including pad */
          r_d[2] = 0x49;  /* Mode 9 reply */
          r_d[3] = 0x0a;  /* PID */
          r_d[4] = 0x01;  /* not sure what this is for */
          r_d[5] = 'S';
          r_d[6] = 'p';
          r_d[7] = 'a';
          m_can->Write(&r_frame);

          vTaskDelay(10 / portTICK_PERIOD_MS);  /* let the flow control frame pass */
          
          r_d[0] = 0x21;
          r_d[1] = 'c';
          r_d[2] = 'e';
          r_d[3] = ' ';
          r_d[4] = 'f';
          r_d[5] = 'o';
          r_d[6] = 'r';
          r_d[7] = ' ';
          m_can->Write(&r_frame);
          
          vTaskDelay(10 / portTICK_PERIOD_MS);

          r_d[0] = 0x22;
          r_d[1] = 't';
          r_d[2] = 'e';
          r_d[3] = 'x';
          r_d[4] = 't';
          r_d[5] = ' ';
          r_d[6] = 'h';
          r_d[7] = 'e';
          m_can->Write(&r_frame);
          
          vTaskDelay(10 / portTICK_PERIOD_MS);

          r_d[0] = 0x23;
          r_d[1] = 'r';
          r_d[2] = 'e';
          r_d[3] = 0x00;  /* end of text marker */
          r_d[4] = 0x55;  /* Pad... */
          r_d[5] = 0x55;
          r_d[6] = 0x55;
          r_d[7] = 0x55;
          m_can->Write(&r_frame);
          break;

        default:
          if (verbose) ESP_LOGI(TAG, "unknown ID=9 frame %x",p_d[2]);
        }
        break;

    case 0x03:  /* request DTCs */
      if (verbose) ESP_LOGI(TAG, "Request DTCs; ignored");
      break;

    case 0x07: /* pending DTCs */
      if (verbose) ESP_LOGI(TAG, "Pending DTCs; ignored");
      break;
				
    case 0x0a:  /* permanent / cleared DTCs */
      if (verbose) ESP_LOGI(TAG, "permanent / cleared DTCs; ignored");
      break;
				
    default:
      if (verbose) ESP_LOGI(TAG, "Unknown Mode %x",p_d[1]);
    }

  return;
  }

void obd2ecu::LoadMap()
  {
  ClearMap();
  m_pidmap[0x05] = new obd2pid(0x05,obd2pid::Internal,StandardMetrics.ms_v_mot_temp);   // Coolant Temperature
  m_pidmap[0x0c] = new obd2pid(0x0c,obd2pid::Internal);                                 // Engine RPM
  m_pidmap[0x0d] = new obd2pid(0x0d,obd2pid::Internal,StandardMetrics.ms_v_pos_speed);  // Vehicle Speed
  m_pidmap[0x10] = new obd2pid(0x10,obd2pid::Internal);                                 // Mass Air Flow

  // Look for metric overrides...
  OvmsConfigParam* cm = MyConfig.CachedParam("obd2ecu.map");
  for (ConfigParamMap::iterator it=cm->m_map.begin(); it!=cm->m_map.end(); ++it)
    {
    int pid = atoi(it->first.c_str());
    OvmsMetric* m = MyMetrics.Find(it->second.c_str());
    if ((pid>0)&&m)
      {
      ESP_LOGI(TAG, "Using custom metric for pid#%d",pid);
      if (m_pidmap.find(pid) == m_pidmap.end())
        m_pidmap[pid] = new obd2pid(pid,obd2pid::Metric,m);
      else
        {
        m_pidmap[pid]->SetType(obd2pid::Metric);
        m_pidmap[pid]->SetMetric(m);
        }
      }
    }

  // Look for scripts (if javascript enabled)...
  #ifdef CONFIG_OVMS_SC_JAVASCRIPT_DUKTAPE
  DIR *dir;
  struct dirent *dp;
  if ((dir = opendir ("/store/obd2ecu")) != NULL)
    {
    while ((dp = readdir (dir)) != NULL)
      {
      int pid = atoi(dp->d_name);
      ESP_LOGI(TAG, "Using custom scripting for pid#%d",pid);
      if (pid)
        {
        std::string fpath("/store/obd2ecu/");
        fpath.append(dp->d_name);
        if (m_pidmap.find(pid) == m_pidmap.end())
          m_pidmap[pid] = new obd2pid(pid,obd2pid::Script);
        else
          m_pidmap[pid]->SetType(obd2pid::Script);
        m_pidmap[pid]->LoadScript(fpath);
        }
      }
    closedir(dir);
    }
  #endif //#ifdef CONFIG_OVMS_SC_JAVASCRIPT_DUKTAPE
  }

void obd2ecu::ClearMap()
  {
  for (PidMap::iterator it=m_pidmap.begin(); it!=m_pidmap.end(); ++it)
    {
    delete it->second;
    }
  m_pidmap.clear();
  }

class obd2ecuInit
    {
    public: obd2ecuInit();
  } obd2ecuInit  __attribute__ ((init_priority (7000)));

obd2ecuInit::obd2ecuInit()
  {
  ESP_LOGI(TAG, "Initialising OBD2ECU (7000)");

  OvmsCommand* cmd_obdii = MyCommandApp.RegisterCommand("obdii","OBDII framework",NULL, "", 1);
  OvmsCommand* cmd_ecu = cmd_obdii->RegisterCommand("ecu","OBDII ECU framework",NULL, "", 1);
  OvmsCommand* cmd_start = cmd_ecu->RegisterCommand("start","Start an OBDII ECU",NULL, "", 1);
  cmd_start->RegisterCommand("can1","start an OBDII ECU on can1",obd2ecu_start, "", 0, 0);
  cmd_start->RegisterCommand("can2","Start an OBDII ECU on can2",obd2ecu_start, "", 0, 0);
  cmd_start->RegisterCommand("can3","Start an OBDII ECU on can3",obd2ecu_start, "", 0, 0);
  cmd_ecu->RegisterCommand("stop","Stop the OBDII ECU",obd2ecu_stop, "", 0, 0);
<<<<<<< HEAD
=======
  cmd_ecu->RegisterCommand("privacy","Set Privacy on/off (hide / allow VIN reporting)",obd2ecu_privacy, "", 1, 1, true);
  cmd_ecu->RegisterCommand("list","Show OBDII ECU pid list",obd2ecu_list, "", 0, 1);
  cmd_ecu->RegisterCommand("reload","Reload OBDII ECU pid map",obd2ecu_reload, "", 0, 0);
>>>>>>> 43d8cea5

  MyConfig.RegisterParam("obd2ecu", "OBD2ECU configuration", true, true);
  MyConfig.RegisterParam("obd2ecu.map", "OBD2ECU metric map", true, true);
  }<|MERGE_RESOLUTION|>--- conflicted
+++ resolved
@@ -41,12 +41,8 @@
 #include "ovms_peripherals.h"
 #include "metrics_standard.h"
 
-<<<<<<< HEAD
-
-obd2pid::obd2pid(int pid, bool internal)
-=======
+
 obd2pid::obd2pid(int pid, pid_t type, OvmsMetric* metric)
->>>>>>> 43d8cea5
   {
   m_pid = pid;
   m_type = type;
@@ -244,24 +240,6 @@
     }
   }
   
-<<<<<<< HEAD
-  
-=======
-void obd2ecu_privacy(int verbosity, OvmsWriter* writer, OvmsCommand* cmd, int argc, const char* const* argv)
-  {
-    if(MyPeripherals->m_obd2ecu == NULL) 
-    { writer->puts("OBDII:  Need to start ecu process first");
-      return;
-    }
-    if(!strcmp(argv[0],"on")) MyPeripherals->m_obd2ecu->m_private = 1;
-       else if(!strcmp(argv[0],"off")) MyPeripherals->m_obd2ecu->m_private = 0;
-        else 
-        { writer->puts("OBDII Privacy: Need 'on' or 'off'");
-          return;
-        }
-    
-    writer->puts("OBDII Privacy has been set");
-  } 
 
 void obd2ecu_list(int verbosity, OvmsWriter* writer, OvmsCommand* cmd, int argc, const char* const* argv)
   {
@@ -303,7 +281,7 @@
   writer->puts("OBDII ECU pid map reloaded");
   }
 
->>>>>>> 43d8cea5
+  
 //
 // Fill Mode 1 frames with data based on format specified
 //
@@ -784,12 +762,8 @@
   cmd_start->RegisterCommand("can2","Start an OBDII ECU on can2",obd2ecu_start, "", 0, 0);
   cmd_start->RegisterCommand("can3","Start an OBDII ECU on can3",obd2ecu_start, "", 0, 0);
   cmd_ecu->RegisterCommand("stop","Stop the OBDII ECU",obd2ecu_stop, "", 0, 0);
-<<<<<<< HEAD
-=======
-  cmd_ecu->RegisterCommand("privacy","Set Privacy on/off (hide / allow VIN reporting)",obd2ecu_privacy, "", 1, 1, true);
   cmd_ecu->RegisterCommand("list","Show OBDII ECU pid list",obd2ecu_list, "", 0, 1);
   cmd_ecu->RegisterCommand("reload","Reload OBDII ECU pid map",obd2ecu_reload, "", 0, 0);
->>>>>>> 43d8cea5
 
   MyConfig.RegisterParam("obd2ecu", "OBD2ECU configuration", true, true);
   MyConfig.RegisterParam("obd2ecu.map", "OBD2ECU metric map", true, true);
